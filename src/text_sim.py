# The GPLv3 License (GPLv3)

# Copyright © 2023 Tushar Maharana, and Mihir Nallagonda

# This program is free software: you can redistribute it and/or modify
# it under the terms of the GNU General Public License as published by
# the Free Software Foundation, either version 3 of the License, or
# any later version.

# This program is distributed in the hope that it will be useful,
# but WITHOUT ANY WARRANTY; without even the implied warranty of
# MERCHANTABILITY or FITNESS FOR A PARTICULAR PURPOSE.  See the
# GNU General Public License for more details.

# You should have received a copy of the GNU General Public License
# along with this program.  If not, see <http://www.gnu.org/licenses/>.


import distribution
from os import system
from time import sleep

world = distribution.World((30, 30), mutation_factor=0.8)

animal_emojis = {
    "0": "🐵",
    "1": "🐘",
    "2": "🐻",
    "3": "🐦",
    "4": "🐍",
    "5": "🐅",
    "6": "🐊",
    "7": "🐋",
    "8": "🐎",
    "9": "🐘",
    "a": "🦁",
    "b": "🐝",
    "c": "🐫",
    "d": "🐬",
    "e": "🦅",
    "f": "🦊",
}


def create_string_organism(world: distribution.World) -> str:
    return "\n".join(
        [
            " ".join(
                [
                    animal_emojis[organism.genome[:1]] if organism is not None else " "
                    for organism in row
                ]
            )
            for row in world.organism_distribution
        ]
    )


def create_string_food(world: distribution.World) -> str:
    return "\n".join(
        [" ".join([str(food) for food in row]) for row in world.temp_distribution]
    )


def print_world(world: distribution.World):
    sleep(0.1)
    system("clear")
    print(create_string_organism(world))


for _ in range(1000):
    print_world(world)
<<<<<<< HEAD
    population = distribution.get_distribution_population(
        world.organism_distribution
    )
=======
    population = distribution.get_distribution_population(world.organism_distribution)
    print(f"time:{_} \n  population:{population}")
>>>>>>> af508e06
    world.update_state()<|MERGE_RESOLUTION|>--- conflicted
+++ resolved
@@ -47,7 +47,9 @@
         [
             " ".join(
                 [
-                    animal_emojis[organism.genome[:1]] if organism is not None else " "
+                    animal_emojis[organism.genome[:1]]
+                    if organism is not None
+                    else " "
                     for organism in row
                 ]
             )
@@ -58,7 +60,10 @@
 
 def create_string_food(world: distribution.World) -> str:
     return "\n".join(
-        [" ".join([str(food) for food in row]) for row in world.temp_distribution]
+        [
+            " ".join([str(food) for food in row])
+            for row in world.temp_distribution
+        ]
     )
 
 
@@ -70,12 +75,8 @@
 
 for _ in range(1000):
     print_world(world)
-<<<<<<< HEAD
     population = distribution.get_distribution_population(
         world.organism_distribution
     )
-=======
-    population = distribution.get_distribution_population(world.organism_distribution)
     print(f"time:{_} \n  population:{population}")
->>>>>>> af508e06
     world.update_state()